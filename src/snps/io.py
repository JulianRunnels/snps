"""
BSD 3-Clause License

Copyright (c) 2019, Andrew Riha
All rights reserved.

Redistribution and use in source and binary forms, with or without
modification, are permitted provided that the following conditions are met:

1. Redistributions of source code must retain the above copyright notice, this
   list of conditions and the following disclaimer.

2. Redistributions in binary form must reproduce the above copyright notice,
   this list of conditions and the following disclaimer in the documentation
   and/or other materials provided with the distribution.

3. Neither the name of the copyright holder nor the names of its
   contributors may be used to endorse or promote products derived from
   this software without specific prior written permission.

THIS SOFTWARE IS PROVIDED BY THE COPYRIGHT HOLDERS AND CONTRIBUTORS "AS IS"
AND ANY EXPRESS OR IMPLIED WARRANTIES, INCLUDING, BUT NOT LIMITED TO, THE
IMPLIED WARRANTIES OF MERCHANTABILITY AND FITNESS FOR A PARTICULAR PURPOSE ARE
DISCLAIMED. IN NO EVENT SHALL THE COPYRIGHT HOLDER OR CONTRIBUTORS BE LIABLE
FOR ANY DIRECT, INDIRECT, INCIDENTAL, SPECIAL, EXEMPLARY, OR CONSEQUENTIAL
DAMAGES (INCLUDING, BUT NOT LIMITED TO, PROCUREMENT OF SUBSTITUTE GOODS OR
SERVICES; LOSS OF USE, DATA, OR PROFITS; OR BUSINESS INTERRUPTION) HOWEVER
CAUSED AND ON ANY THEORY OF LIABILITY, WHETHER IN CONTRACT, STRICT LIABILITY,
OR TORT (INCLUDING NEGLIGENCE OR OTHERWISE) ARISING IN ANY WAY OUT OF THE USE
OF THIS SOFTWARE, EVEN IF ADVISED OF THE POSSIBILITY OF SUCH DAMAGE.

"""

import datetime
import os
import io
import gzip
import zipfile
import binascii
from copy import deepcopy

import numpy as np
import pandas as pd
import vcf

import snps
from snps.utils import save_df_as_csv, clean_str

import logging

logger = logging.getLogger(__name__)


class Reader:
    """ Class for reading and parsing raw data / genotype files. """

    def __init__(self, file="", only_detect_source=False, resources=None, rsids=[]):
        """ Initialize a `Reader`.

        Parameters
        ----------
        file : str or bytes
            path to file to load or bytes to load
        only_detect_source : bool
            only detect the source of the data
        resources : Resources
            instance of Resources
        """
        self._file = file
        self._only_detect_source = only_detect_source
        self._resources = resources
        self._rsids = rsids

    def __call__(self):
        """ Read and parse a raw data / genotype file.

        Returns
        -------
        tuple : (pandas.DataFrame, str)
            dataframe of parsed SNPs, detected source of SNPs
        """
        file = self._file

        try:
            # peek into files to determine the data format
            if isinstance(file, str) and os.path.exists(file):
                if ".zip" in file:
                    with zipfile.ZipFile(file) as z:
                        with z.open(z.namelist()[0], "r") as f:
                            first_line, comments, data = self._extract_comments(f, True)
                elif ".gz" in file:
                    with gzip.open(file, "rt") as f:
                        first_line, comments, data = self._extract_comments(f, False)
                else:
                    with open(file, "r") as f:
                        first_line, comments, data = self._extract_comments(f, False)

            elif isinstance(file, bytes):
                if self.is_zip(file):

                    with zipfile.ZipFile(io.BytesIO(file)) as z:
                        namelist = z.namelist()
                        key = "GFG_filtered_unphased_genotypes_23andMe.txt"
                        key_search = [key in name for name in namelist]

                        if any(key_search):
                            filename = namelist[key_search.index(True)]
                        else:
                            filename = namelist[0]

                        with z.open(filename, "r") as f:
                            data = f.read()
                            file = io.BytesIO(data)
                            first_line, comments, data = self._extract_comments(
                                io.BytesIO(data), True
                            )

                elif self.is_gzip(file):

                    with gzip.open(io.BytesIO(file), "rb") as f:
                        data = f.read()
                        file = io.BytesIO(data)
                        first_line, comments, data = self._extract_comments(
                            io.BytesIO(data), True
                        )

                else:
                    file = io.BytesIO(file)
                    first_line, comments, data = self._extract_comments(
                        deepcopy(file), True
                    )

            else:
                return pd.DataFrame(), ""

            if "23andMe" in first_line:
                return self.read_23andme(file)
            elif "Ancestry" in first_line:
                return self.read_ancestry(file)
            elif first_line.startswith("RSID"):
                return self.read_ftdna(file)
            elif "famfinder" in first_line:
                return self.read_ftdna_famfinder(file)
            elif "MyHeritage" in first_line:
                return self.read_myheritage(file)
            elif "Living DNA" in first_line:
                return self.read_livingdna(file)
            elif "SNP Name	rsID	Sample.ID	Allele1...Top" in first_line:
                return self.read_mapmygenome(file)
            elif "lineage" in first_line or "snps" in first_line:
                return self.read_lineage_csv(file, comments)
            elif first_line.startswith("rsid"):
                return self.read_generic_csv(file)
            elif "vcf" in comments.lower():
                return self.read_vcf(file)
            elif ("Genes for Good" in comments) | ("PLINK" in comments):
                return self.read_genes_for_good(file)
            elif "CODIGO46" in comments:
                return self.read_codigo46(data)
            else:
                return pd.DataFrame(), ""
        except Exception as err:
            logger.warning(err)
            return pd.DataFrame(), ""

    @classmethod
    def read_file(cls, file, only_detect_source, resources, rsids):
        """ Read `file`.

        Parameters
        ----------
        file : str or bytes
            path to file to load or bytes to load
        only_detect_source : bool
            only detect the source of the data
        resources : Resources
            instance of Resources

        Returns
        -------
        tuple : (pandas.DataFrame, str)
            dataframe of parsed SNPs, detected source of SNPs
        """
        r = cls(file, only_detect_source, resources, rsids)
        return r()

    def _extract_comments(self, f, decode):
        line = self._read_line(f, decode)
        first_line = line
        comments = ""
        data = ""

        if first_line.startswith("#"):
            while line.startswith("#"):
                comments += line
                line = self._read_line(f, decode)
            while line:
                data += line
                line = self._read_line(f, decode)

        elif first_line.startswith("[Header]"):
            while not line.startswith("[Data]"):
                comments += line
                line = self._read_line(f, decode)
            # Ignore the [Data] row
            line = self._read_line(f, decode)
            while line:
                data += line
                line = self._read_line(f, decode)

        return first_line, comments, data

    @staticmethod
    def is_zip(bytes_data):
        """Check whether or not a bytes_data file is a valid Zip file."""
        return zipfile.is_zipfile(io.BytesIO(bytes_data))

    @staticmethod
    def is_gzip(bytes_data):
        """Check whether or not a bytes_data file is a valid gzip file."""
        return binascii.hexlify(bytes_data[:2]) == b"1f8b"

    @staticmethod
    def _read_line(f, decode):
        if decode:
            # https://stackoverflow.com/a/606199
            return f.readline().decode("utf-8")
        else:
            return f.readline()

    def read_23andme(self, file):
        """ Read and parse 23andMe file.

        https://www.23andme.com

        Parameters
        ----------
        file : str
            path to file

        Returns
        -------
        pandas.DataFrame
            genetic data normalized for use with `snps`
        str
            name of data source
        """

        if self._only_detect_source:
            return pd.DataFrame(), "23andMe"

        df = pd.read_csv(
            file,
            comment="#",
            sep="\t",
            na_values="--",
            names=["rsid", "chrom", "pos", "genotype"],
            index_col=0,
            dtype={"chrom": object},
        )

        return df, "23andMe"

    def read_ftdna(self, file):
        """Read and parse Family Tree DNA (FTDNA) file.

        https://www.familytreedna.com

        Parameters
        ----------
        file : str
            path to file

        Returns
        -------
        pandas.DataFrame
            genetic data normalized for use with `snps`
        str
            name of data source
        """

        if self._only_detect_source:
            return pd.DataFrame(), "FTDNA"

        df = pd.read_csv(
            file,
            skiprows=1,
            na_values="--",
            names=["rsid", "chrom", "pos", "genotype"],
            index_col=0,
            dtype={"chrom": object},
        )

        # remove incongruous data
        df = df.drop(df.loc[df["chrom"] == "0"].index)
        df = df.drop(
            df.loc[df.index == "RSID"].index
        )  # second header for concatenated data

        # if second header existed, pos dtype will be object (should be np.int64)
        df["pos"] = df["pos"].astype(np.int64)

        return df, "FTDNA"

    def read_ftdna_famfinder(self, file):
        """ Read and parse Family Tree DNA (FTDNA) "famfinder" file.

        https://www.familytreedna.com

        Parameters
        ----------
        file : str
            path to file

        Returns
        -------
        pandas.DataFrame
            genetic data normalized for use with `snps`
        str
            name of data source
        """

        if self._only_detect_source:
            return pd.DataFrame(), "FTDNA"

        df = pd.read_csv(
            file,
            comment="#",
            na_values="-",
            names=["rsid", "chrom", "pos", "allele1", "allele2"],
            index_col=0,
            dtype={"chrom": object},
        )

        # create genotype column from allele columns
        df["genotype"] = df["allele1"] + df["allele2"]

        # delete allele columns
        # http://stackoverflow.com/a/13485766
        del df["allele1"]
        del df["allele2"]

        return df, "FTDNA"

    def read_ancestry(self, file):
        """ Read and parse Ancestry.com file.

        http://www.ancestry.com

        Parameters
        ----------
        file : str
            path to file

        Returns
        -------
        pandas.DataFrame
            genetic data normalized for use with `snps`
        str
            name of data source
        """

        if self._only_detect_source:
            return pd.DataFrame(), "AncestryDNA"

        df = pd.read_csv(
            file,
            comment="#",
            header=0,
            sep="\t",
            na_values=0,
            names=["rsid", "chrom", "pos", "allele1", "allele2"],
            index_col=0,
            dtype={"chrom": object},
        )

        # create genotype column from allele columns
        df["genotype"] = df["allele1"] + df["allele2"]

        # delete allele columns
        # http://stackoverflow.com/a/13485766
        del df["allele1"]
        del df["allele2"]

        # https://redd.it/5y90un
        df.iloc[np.where(df["chrom"] == "23")[0], 0] = "X"
        df.iloc[np.where(df["chrom"] == "24")[0], 0] = "Y"
        df.iloc[np.where(df["chrom"] == "25")[0], 0] = "PAR"
        df.iloc[np.where(df["chrom"] == "26")[0], 0] = "MT"

        return df, "AncestryDNA"

    def read_myheritage(self, file):
        """ Read and parse MyHeritage file.

        https://www.myheritage.com

        Parameters
        ----------
        file : str
            path to file

        Returns
        -------
        pandas.DataFrame
            genetic data normalized for use with `snps`
        str
            name of data source
        """

        if self._only_detect_source:
            return pd.DataFrame(), "MyHeritage"

        df = pd.read_csv(
            file,
            comment="#",
            header=0,
            na_values="--",
            names=["rsid", "chrom", "pos", "genotype"],
            index_col=0,
            dtype={"chrom": object, "pos": np.int64},
        )

        return df, "MyHeritage"

    def read_livingdna(self, file):
        """ Read and parse LivingDNA file.

        https://livingdna.com/

        Parameters
        ----------
        file : str
            path to file

        Returns
        -------
        pandas.DataFrame
            genetic data normalized for use with `snps`
        str
            name of data source
        """

        if self._only_detect_source:
            return pd.DataFrame(), "LivingDNA"

        df = pd.read_csv(
            file,
            comment="#",
            sep="\t",
            na_values="--",
            names=["rsid", "chrom", "pos", "genotype"],
            index_col=0,
            dtype={"chrom": object},
        )

        return df, "LivingDNA"

    def read_mapmygenome(self, file):
        """ Read and parse Mapmygenome file.

        https://mapmygenome.in

        Parameters
        ----------
        file : str
            path to file

        Returns
        -------
        pandas.DataFrame
            genetic data normalized for use with `snps`
        str
            name of data source
        """

        if self._only_detect_source:
            return pd.DataFrame(), "Mapmygenome"

        df = pd.read_csv(
            file,
            comment="#",
            sep="\t",
            na_values="--",
            header=0,
            index_col=1,
            dtype={"Chr": object},
        )

        df["genotype"] = df["Allele1...Top"] + df["Allele2...Top"]
        df.rename(columns={"Chr": "chrom", "Position": "pos"}, inplace=True)
        df.index.name = "rsid"
        df = df[["chrom", "pos", "genotype"]]

        return df, "Mapmygenome"

    def read_genes_for_good(self, file):
        """ Read and parse Genes For Good file.

        https://genesforgood.sph.umich.edu/readme/readme1.2.txt

        Parameters
        ----------
        file : str
            path to file

        Returns
        -------
        pandas.DataFrame
            genetic data normalized for use with `snps`
        str
            name of data source

        """

        if self._only_detect_source:
            return pd.DataFrame(), "GenesForGood"

        df = pd.read_csv(
            file,
            comment="#",
            sep="\t",
            na_values="--",
            names=["rsid", "chrom", "pos", "genotype"],
            index_col=0,
            dtype={"chrom": object},
        )

        return df, "GenesForGood"

    def read_codigo46(self, data):
        """ Read and parse Codigo46 files.

        https://codigo46.com.mx

        Parameters
        ----------
        data : str
            data string

        Returns
        -------
        pandas.DataFrame
            genetic data normalized for use with `snps`
        str
            name of data source

        """

        if self._only_detect_source:
            return pd.DataFrame(), "Codigo46"

        codigo46_resources = self._resources.get_codigo46_resources()

        df = pd.read_csv(io.StringIO(data), sep="\t", na_values="--")

        def map_codigo_rsids(x):
            return codigo46_resources["rsid_map"].get(x)

        def map_codigo_chr(x):
            chrpos = codigo46_resources["chrpos_map"].get(x)
            return chrpos.split(":")[0] if chrpos else None

        def map_codigo_pos(x):
            chrpos = codigo46_resources["chrpos_map"].get(x)
            return chrpos.split(":")[1] if chrpos else None

        df["rsid"] = df["SNP Name"].apply(map_codigo_rsids)
        df["chrom"] = df["SNP Name"].apply(map_codigo_chr)
        df["pos"] = df["SNP Name"].apply(map_codigo_pos)
        df["genotype"] = df["Allele1 - Plus"] + df["Allele2 - Plus"]

        df = df.astype({"chrom": object, "pos": np.int64})
        df = df[["rsid", "chrom", "pos", "genotype"]]
        df.set_index(["rsid"], inplace=True)

        return df, "Codigo46"

    def read_lineage_csv(self, file, comments):
        """ Read and parse CSV file generated by lineage / snps.

        Parameters
        ----------
        file : str
            path to file
        comments : str
            comments at beginning of file

        Returns
        -------
        pandas.DataFrame
            genetic data normalized for use with `snps`
        str
            name of data source(s)
        """

        source = ""
        for comment in comments.split("\n"):
            if "Source(s):" in comment:
                source = comment.split("Source(s):")[1].strip()
                break

        if self._only_detect_source:
            return pd.DataFrame(), source

        df = pd.read_csv(
            file,
            comment="#",
            header=0,
            na_values="--",
            names=["rsid", "chrom", "pos", "genotype"],
            index_col=0,
            dtype={"chrom": object, "pos": np.int64},
        )

        return df, source

    def read_generic_csv(self, file):
        """ Read and parse generic CSV file.

        Notes
        -----
        Assumes columns are 'rsid', 'chrom' / 'chromosome', 'pos' / 'position', and 'genotype';
        values are comma separated; unreported genotypes are indicated by '--'; and one header row
        precedes data. For example:

            rsid,chromosome,position,genotype
            rs1,1,1,AA
            rs2,1,2,CC
            rs3,1,3,--

        Parameters
        ----------
        file : str
            path to file

        Returns
        -------
        pandas.DataFrame
            genetic data normalized for use with `snps`
        str
            name of data source
        """

        if self._only_detect_source:
            return pd.DataFrame(), "generic"

        df = pd.read_csv(
            file,
            skiprows=1,
            na_values="--",
            names=["rsid", "chrom", "pos", "genotype"],
            index_col=0,
            dtype={"chrom": object, "pos": np.int64},
        )

        return df, "generic"

    def read_vcf(self, file):
        """ Read and parse VCF file.

        Notes
        -----
        This function uses the PyVCF python module to parse the genotypes from VCF files:
        https://pyvcf.readthedocs.io/en/latest/index.html


        Parameters
        ----------
        file : str
            path to file

        Returns
        -------
        pandas.DataFrame
            genetic data normalized for use with `snps`
        str
            name of data source
        """

        if self._only_detect_source:
            return pd.DataFrame(), "vcf"

        df = pd.DataFrame(columns=["rsid", "chrom", "pos", "genotype"])

        if isinstance(file, io.BytesIO):
            rows = []
            first_four_bytes = file.read(4)
            file.seek(0)

            if self.is_gzip(first_four_bytes):
                f = gzip.open(file)
            else:
                f = file

            with io.TextIOWrapper(io.BufferedReader(f)) as file:

                for line in file:

                    line_strip = line.strip("\n")
                    if line_strip.startswith("#"):
                        continue
                    rsid = line_strip.split("\t")[2]
                    if rsid == ".":
                        continue
                    if self._rsids:
                        if rsid not in self._rsids:
                            continue

                    line_split = line_strip.split("\t")
                    ref = line_split[3]
                    alt = line_split[4]
                    zygote = line_split[9]
                    zygote = zygote.split(":")[0]

                    ref_alt = [ref] + alt.split(",")
                    zygote1, zygote2 = (
                        zygote.replace("|", " ").replace("/", " ").split(" ")
                    )
                    if zygote1 == zygote2 and zygote1 == ".":
                        allele = np.nan
                    else:

                        allele = ref_alt[int(zygote1)] + ref_alt[int(zygote2)]

                    record_array = [
                        rsid,
                        "{}".format(line_split[0]).strip("chr"),
                        line_split[1],
                        allele,
                    ]
                    rows.append(record_array)

            df = pd.DataFrame(rows, columns=["rsid", "chrom", "pos", "genotype"])
            df = df.astype(
                {"rsid": object, "chrom": object, "pos": np.int64, "genotype": object}
            )

            df.set_index("rsid", inplace=True, drop=True)

<<<<<<< HEAD
            return df, "vcf"
=======
            # snps does not yet support multi-sample vcf.
            if len(vcf_reader.samples) > 1:
                logger.debug(
                    "Multiple samples detected in the vcf file, please use a single sample vcf."
                )
                return df, "vcf"
>>>>>>> a8763412

        else:
            mode = "rb" if file.endswith(".gz") else "r"
            with open(file, mode) as f:
                vcf_reader = vcf.Reader(f)

                # snps does not yet support multi-sample vcf.
                if len(vcf_reader.samples) > 1:
                    print(
                        "Multiple samples detected in the vcf file, please use a single sample vcf."
                    )
                    return df, "vcf"

                rows = []

                for i, record in enumerate(vcf_reader):
                    # assign null genotypes if either allele is None
                    # Could capture full genotype, if REF is None, but genotype is 1/1 or
                    # if ALT is None, but genotype is 0/0
                    if record.REF is None or record.ALT[0] is None:
                        genotype = np.nan
                    # skip SNPs with missing rsIDs.
                    elif record.ID is None:
                        continue
                    # skip insertions and deletions
                    elif len(record.REF) > 1 or len(record.ALT[0]) > 1:
                        continue
                    else:
                        alleles = record.genotype(vcf_reader.samples[0]).gt_bases
                        a1 = alleles[0]
                        a2 = alleles[-1]
                        genotype = "{}{}".format(a1, a2)

                    record_array = [
                        record.ID,
                        "{}".format(record.CHROM).strip("chr"),
                        record.POS,
                        genotype,
                    ]
                    rows.append(record_array)

            df.unannotated = i > 0 and len(df) == 0
            df = pd.DataFrame(rows, columns=["rsid", "chrom", "pos", "genotype"])
            df = df.astype(
                {"rsid": object, "chrom": object, "pos": np.int64, "genotype": object}
            )

            df.set_index("rsid", inplace=True, drop=True)

            return df, "vcf"


class Writer:
    """ Class for writing SNPs to files. """

    def __init__(self, snps=None, filename="", vcf=False, atomic=True, **kwargs):
        """ Initialize a `Writer`.

        Parameters
        ----------
        snps : SNPs
            SNPs to save to file or write to buffer
        filename : str or buffer
            filename for file to save or buffer to write to
        vcf : bool
            flag to save file as VCF
        atomic : bool
            atomically write output to a file on local filesystem
        **kwargs
            additional parameters to `pandas.DataFrame.to_csv`
        """
        self._snps = snps
        self._filename = filename
        self._vcf = vcf
        self._atomic = atomic
        self._kwargs = kwargs

    def __call__(self):
        if self._vcf:
            return self._write_vcf()
        else:
            return self._write_csv()

    @classmethod
    def write_file(cls, snps=None, filename="", vcf=False, atomic=True, **kwargs):
        """ Save SNPs to file.

        Parameters
        ----------
        snps : SNPs
            SNPs to save to file or write to buffer
        filename : str or buffer
            filename for file to save or buffer to write to
        vcf : bool
            flag to save file as VCF
        atomic : bool
            atomically write output to a file on local filesystem
        **kwargs
            additional parameters to `pandas.DataFrame.to_csv`

        Returns
        -------
        str
            path to file in output directory if SNPs were saved, else empty str
        """
        w = cls(snps=snps, filename=filename, vcf=vcf, atomic=atomic, **kwargs)
        return w()

    def _write_csv(self):
        """ Write SNPs to a CSV file.

        Returns
        -------
        str
            path to file in output directory if SNPs were saved, else empty str
        """
        filename = self._filename
        if not filename:
            filename = "{}_{}{}".format(
                clean_str(self._snps._source), self._snps.assembly, ".csv"
            )

        comment = (
            "# Source(s): {}\n"
            "# Assembly: {}\n"
            "# SNPs: {}\n"
            "# Chromosomes: {}\n".format(
                self._snps.source,
                self._snps.assembly,
                self._snps.snp_count,
                self._snps.chromosomes_summary,
            )
        )
        if "header" in self._kwargs:
            if isinstance(self._kwargs["header"], bool):
                if self._kwargs["header"]:
                    self._kwargs["header"] = ["chromosome", "position", "genotype"]
        else:
            self._kwargs["header"] = ["chromosome", "position", "genotype"]

        return save_df_as_csv(
            self._snps._snps,
            self._snps._output_dir,
            filename,
            comment=comment,
            atomic=self._atomic,
            **self._kwargs
        )

    def _write_vcf(self):
        """ Write SNPs to a VCF file.

        References
        ----------
        .. [1] The Variant Call Format (VCF) Version 4.2 Specification, 8 Mar 2019,
           https://samtools.github.io/hts-specs/VCFv4.2.pdf

        Returns
        -------
        str
            path to file in output directory if SNPs were saved, else empty str
        """
        filename = self._filename
        if not filename:
            filename = "{}_{}{}".format(
                clean_str(self._snps._source), self._snps.assembly, ".vcf"
            )

        comment = (
            "##fileformat=VCFv4.2\n"
            "##fileDate={}\n"
            '##source="{}; snps v{}; https://pypi.org/project/snps/"\n'.format(
                datetime.datetime.utcnow().strftime("%Y%m%d"),
                self._snps._source,
                snps.__version__,
            )
        )

        reference_sequence_chroms = (
            "1",
            "2",
            "3",
            "4",
            "5",
            "6",
            "7",
            "8",
            "9",
            "10",
            "11",
            "12",
            "13",
            "14",
            "15",
            "16",
            "17",
            "18",
            "19",
            "20",
            "21",
            "22",
            "X",
            "Y",
            "MT",
        )

        df = self._snps.snps

        tasks = []

        # skip insertions and deletions
        df = df.drop(
            df.loc[
                df["genotype"].notnull()
                & (
                    (df["genotype"].str[0] == "I")
                    | (df["genotype"].str[0] == "D")
                    | (df["genotype"].str[1] == "I")
                    | (df["genotype"].str[1] == "D")
                )
            ].index
        )

        chroms_to_drop = []
        for chrom in df["chrom"].unique():
            if chrom not in reference_sequence_chroms:
                chroms_to_drop.append(chrom)
                continue

            tasks.append(
                {
                    "resources": self._snps._resources,
                    "assembly": self._snps.assembly,
                    "chrom": chrom,
                    "snps": pd.DataFrame(df.loc[(df["chrom"] == chrom)]),
                }
            )

        # drop chromosomes without reference sequence data (e.g., unassigned PAR)
        for chrom in chroms_to_drop:
            df = df.drop(df.loc[df["chrom"] == chrom].index)

        # create the VCF representation for SNPs
        results = map(self._create_vcf_representation, tasks)

        contigs = []
        vcf = []
        for result in list(results):
            contigs.append(result["contig"])
            vcf.append(result["vcf"])

        vcf = pd.concat(vcf)

        comment += "".join(contigs)
        comment += '##FORMAT=<ID=GT,Number=1,Type=String,Description="Genotype">\n'
        comment += "#CHROM\tPOS\tID\tREF\tALT\tQUAL\tFILTER\tINFO\tFORMAT\tSAMPLE\n"

        return save_df_as_csv(
            vcf,
            self._snps._output_dir,
            filename,
            comment=comment,
            prepend_info=False,
            header=False,
            index=False,
            na_rep=".",
            sep="\t",
        )

    def _create_vcf_representation(self, task):
        resources = task["resources"]
        assembly = task["assembly"]
        chrom = task["chrom"]
        snps = task["snps"]

        if len(snps.loc[snps["genotype"].notnull()]) == 0:
            return {"contig": "", "vcf": pd.DataFrame()}

        seqs = resources.get_reference_sequences(assembly, [chrom])
        seq = seqs[chrom]

        contig = '##contig=<ID={},URL={},length={},assembly={},md5={},species="{}">\n'.format(
            seq.ID, seq.url, seq.length, seq.build, seq.md5, seq.species
        )

        snps = snps.reset_index()

        df = pd.DataFrame(
            columns=[
                "CHROM",
                "POS",
                "ID",
                "REF",
                "ALT",
                "QUAL",
                "FILTER",
                "INFO",
                "FORMAT",
                "SAMPLE",
            ]
        )
        df = df.astype(
            {
                "CHROM": object,
                "POS": np.int64,
                "ID": object,
                "REF": object,
                "ALT": object,
                "QUAL": np.int64,
                "FILTER": object,
                "INFO": object,
                "FORMAT": object,
                "SAMPLE": object,
            }
        )

        df["CHROM"] = snps["chrom"]
        df["POS"] = snps["pos"]
        df["ID"] = snps["rsid"]

        # https://stackoverflow.com/a/24838429
        df["REF"] = list(map(chr, seq.sequence[snps.pos - seq.start]))

        df["FORMAT"] = "GT"

        seq.clear()

        df["genotype"] = snps["genotype"]

        temp = df.loc[df["genotype"].notnull()]

        # https://stackoverflow.com/a/19976286
        df.loc[df["genotype"].notnull(), "ALT"] = np.vectorize(self._compute_alt)(
            temp["REF"], temp["genotype"]
        )

        temp = df.loc[df["genotype"].notnull()]

        df.loc[df["genotype"].notnull(), "SAMPLE"] = np.vectorize(
            self._compute_genotype
        )(temp["REF"], temp["ALT"], temp["genotype"])

        df.loc[df["SAMPLE"].isnull(), "SAMPLE"] = "./."

        del df["genotype"]

        return {"contig": contig, "vcf": df}

    def _compute_alt(self, ref, genotype):
        genotype_alleles = list(set(genotype))

        if ref in genotype_alleles:
            if len(genotype_alleles) == 1:
                return "N"
            else:
                genotype_alleles.remove(ref)
                return genotype_alleles.pop(0)
        else:
            return ",".join(genotype_alleles)

    def _compute_genotype(self, ref, alt, genotype):
        alleles = [ref]

        if pd.notna(alt):
            alleles.extend(alt.split(","))

        if len(genotype) == 2:
            return "{}/{}".format(
                alleles.index(genotype[0]), alleles.index(genotype[1])
            )
        else:
            return "{}".format(alleles.index(genotype[0]))<|MERGE_RESOLUTION|>--- conflicted
+++ resolved
@@ -738,16 +738,7 @@
 
             df.set_index("rsid", inplace=True, drop=True)
 
-<<<<<<< HEAD
             return df, "vcf"
-=======
-            # snps does not yet support multi-sample vcf.
-            if len(vcf_reader.samples) > 1:
-                logger.debug(
-                    "Multiple samples detected in the vcf file, please use a single sample vcf."
-                )
-                return df, "vcf"
->>>>>>> a8763412
 
         else:
             mode = "rb" if file.endswith(".gz") else "r"
@@ -756,7 +747,7 @@
 
                 # snps does not yet support multi-sample vcf.
                 if len(vcf_reader.samples) > 1:
-                    print(
+                    logger.debug(
                         "Multiple samples detected in the vcf file, please use a single sample vcf."
                     )
                     return df, "vcf"
