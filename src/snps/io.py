"""
BSD 3-Clause License

Copyright (c) 2019, Andrew Riha
All rights reserved.

Redistribution and use in source and binary forms, with or without
modification, are permitted provided that the following conditions are met:

1. Redistributions of source code must retain the above copyright notice, this
   list of conditions and the following disclaimer.

2. Redistributions in binary form must reproduce the above copyright notice,
   this list of conditions and the following disclaimer in the documentation
   and/or other materials provided with the distribution.

3. Neither the name of the copyright holder nor the names of its
   contributors may be used to endorse or promote products derived from
   this software without specific prior written permission.

THIS SOFTWARE IS PROVIDED BY THE COPYRIGHT HOLDERS AND CONTRIBUTORS "AS IS"
AND ANY EXPRESS OR IMPLIED WARRANTIES, INCLUDING, BUT NOT LIMITED TO, THE
IMPLIED WARRANTIES OF MERCHANTABILITY AND FITNESS FOR A PARTICULAR PURPOSE ARE
DISCLAIMED. IN NO EVENT SHALL THE COPYRIGHT HOLDER OR CONTRIBUTORS BE LIABLE
FOR ANY DIRECT, INDIRECT, INCIDENTAL, SPECIAL, EXEMPLARY, OR CONSEQUENTIAL
DAMAGES (INCLUDING, BUT NOT LIMITED TO, PROCUREMENT OF SUBSTITUTE GOODS OR
SERVICES; LOSS OF USE, DATA, OR PROFITS; OR BUSINESS INTERRUPTION) HOWEVER
CAUSED AND ON ANY THEORY OF LIABILITY, WHETHER IN CONTRACT, STRICT LIABILITY,
OR TORT (INCLUDING NEGLIGENCE OR OTHERWISE) ARISING IN ANY WAY OUT OF THE USE
OF THIS SOFTWARE, EVEN IF ADVISED OF THE POSSIBILITY OF SUCH DAMAGE.

"""

import datetime
import os
import io
import gzip
import zipfile
import binascii
from copy import deepcopy

import numpy as np
import pandas as pd
import vcf

import snps
from snps.utils import save_df_as_csv, clean_str

import logging

logger = logging.getLogger(__name__)


class Reader:
    """ Class for reading and parsing raw data / genotype files. """

    def __init__(self, file="", only_detect_source=False, resources=None, rsids=[]):
        """ Initialize a `Reader`.

        Parameters
        ----------
        file : str or bytes
            path to file to load or bytes to load
        only_detect_source : bool
            only detect the source of the data
        resources : Resources
            instance of Resources
        """
        self._file = file
        self._only_detect_source = only_detect_source
        self._resources = resources
        self._rsids = rsids

    def __call__(self):
        """ Read and parse a raw data / genotype file.

        Returns
        -------
        tuple : (pandas.DataFrame, str)
            dataframe of parsed SNPs, detected source of SNPs
        """
        file = self._file
        compression = "infer"

        try:
            # peek into files to determine the data format
            if isinstance(file, str) and os.path.exists(file):

                if ".zip" in file:
                    with zipfile.ZipFile(file) as z:
                        with z.open(z.namelist()[0], "r") as f:
                            first_line, comments, data = self._extract_comments(
                                f, True, False
                            )
                elif ".gz" in file:
                    with gzip.open(file, "rt") as f:
                        first_line, comments, data = self._extract_comments(
                            f, False, False
                        )
                else:
                    with open(file, "r") as f:
                        first_line, comments, data = self._extract_comments(
                            f, False, False
                        )

            elif isinstance(file, bytes):
                if self.is_zip(file):
                    compression = "zip"

                    with zipfile.ZipFile(io.BytesIO(file)) as z:
                        namelist = z.namelist()
                        key = "GFG_filtered_unphased_genotypes_23andMe.txt"
                        key_search = [key in name for name in namelist]

                        if any(key_search):
                            filename = namelist[key_search.index(True)]
                        else:
                            filename = namelist[0]

                        with z.open(filename, "r") as f:
                            first_line, comments, data = self._extract_comments(
                                f, True, False
                            )
                        file = io.BytesIO(file)

                elif self.is_gzip(file):
                    compression = "gzip"

                    with gzip.open(io.BytesIO(file), "rb") as f:
                        first_line, comments, data = self._extract_comments(
                            f, True, False
                        )
                        file = io.BytesIO(file)

                else:
                    file = io.BytesIO(file)
                    first_line, comments, data = self._extract_comments(
                        deepcopy(file), True, False
                    )
                    file.seek(0)

            else:
                return pd.DataFrame(), ""

            if "23andMe" in first_line:
                return self.read_23andme(file, compression)
            elif "Ancestry" in first_line:
                return self.read_ancestry(file, compression)
            elif first_line.startswith("RSID"):
                return self.read_ftdna(file, compression)
            elif "famfinder" in first_line:
                return self.read_ftdna_famfinder(file, compression)
            elif "MyHeritage" in first_line:
                return self.read_myheritage(file, compression)
            elif "Living DNA" in first_line:
                return self.read_livingdna(file, compression)
            elif "SNP Name	rsID	Sample.ID	Allele1...Top" in first_line:
                return self.read_mapmygenome(file, compression)
            elif "lineage" in first_line or "snps" in first_line:
                return self.read_lineage_csv(file, comments, compression)
            elif first_line.startswith("rsid"):
                return self.read_generic_csv(file, compression)
            elif "vcf" in comments.lower() or "##contig" in comments.lower():
                return self.read_vcf(file, compression)
            elif ("Genes for Good" in comments) | ("PLINK" in comments):
                return self.read_genes_for_good(file, compression)
            elif "CODIGO46" in comments:
                return self.read_codigo46(file, compression)
            else:
                return pd.DataFrame(), ""
        except Exception as err:
            logger.debug(err)
            return pd.DataFrame(), ""

    @classmethod
    def read_file(cls, file, only_detect_source, resources, rsids):
        """ Read `file`.

        Parameters
        ----------
        file : str or bytes
            path to file to load or bytes to load
        only_detect_source : bool
            only detect the source of the data
        resources : Resources
            instance of Resources

        Returns
        -------
        tuple : (pandas.DataFrame, str)
            dataframe of parsed SNPs, detected source of SNPs
        """
        r = cls(file, only_detect_source, resources, rsids)
        return r()

    def _extract_comments(self, f, decode, include_data=False):
        line = self._read_line(f, decode)
        first_line = line
        comments = ""
        data = ""

        if first_line.startswith("#"):
            while line.startswith("#"):
                comments += line
                line = self._read_line(f, decode)
            if include_data:
                while line:
                    data += line
                    line = self._read_line(f, decode)

        elif first_line.startswith("[Header]"):
            while not line.startswith("[Data]"):
                comments += line
                line = self._read_line(f, decode)
            # Ignore the [Data] row
            line = self._read_line(f, decode)
            if include_data:
                while line:
                    data += line
                    line = self._read_line(f, decode)
        f.seek(0)
        return first_line, comments, data

    @staticmethod
    def is_zip(bytes_data):
        """Check whether or not a bytes_data file is a valid Zip file."""
        return zipfile.is_zipfile(io.BytesIO(bytes_data))

    @staticmethod
    def is_gzip(bytes_data):
        """Check whether or not a bytes_data file is a valid gzip file."""
        return binascii.hexlify(bytes_data[:2]) == b"1f8b"

    @staticmethod
    def _read_line(f, decode):
        if decode:
            # https://stackoverflow.com/a/606199
            return f.readline().decode("utf-8")
        else:
            return f.readline()

    def read_23andme(self, file, compression):
        """ Read and parse 23andMe file.

        https://www.23andme.com

        Parameters
        ----------
        file : str
            path to file

        Returns
        -------
        pandas.DataFrame
            genetic data normalized for use with `snps`
        str
            name of data source
        """

        if self._only_detect_source:
            return pd.DataFrame(), "23andMe"

        df = pd.read_csv(
            file,
            comment="#",
            sep="\t",
            na_values="--",
            names=["rsid", "chrom", "pos", "genotype"],
            index_col=0,
            dtype={"chrom": object},
            compression=compression,
        )

        return df, "23andMe"

    def read_ftdna(self, file, compression):
        """Read and parse Family Tree DNA (FTDNA) file.

        https://www.familytreedna.com

        Parameters
        ----------
        file : str
            path to file

        Returns
        -------
        pandas.DataFrame
            genetic data normalized for use with `snps`
        str
            name of data source
        """

        if self._only_detect_source:
            return pd.DataFrame(), "FTDNA"

        df = pd.read_csv(
            file,
            skiprows=1,
            na_values="--",
            names=["rsid", "chrom", "pos", "genotype"],
            index_col=0,
            dtype={"chrom": object},
            compression=compression,
        )

        # remove incongruous data
        df = df.drop(df.loc[df["chrom"] == "0"].index)
        df = df.drop(
            df.loc[df.index == "RSID"].index
        )  # second header for concatenated data

        # if second header existed, pos dtype will be object (should be np.int64)
        df["pos"] = df["pos"].astype(np.int64)

        return df, "FTDNA"

    def read_ftdna_famfinder(self, file, compression):
        """ Read and parse Family Tree DNA (FTDNA) "famfinder" file.

        https://www.familytreedna.com

        Parameters
        ----------
        file : str
            path to file

        Returns
        -------
        pandas.DataFrame
            genetic data normalized for use with `snps`
        str
            name of data source
        """

        if self._only_detect_source:
            return pd.DataFrame(), "FTDNA"

        df = pd.read_csv(
            file,
            comment="#",
            na_values="-",
            names=["rsid", "chrom", "pos", "allele1", "allele2"],
            index_col=0,
            dtype={"chrom": object},
            compression=compression,
        )

        # create genotype column from allele columns
        df["genotype"] = df["allele1"] + df["allele2"]

        # delete allele columns
        # http://stackoverflow.com/a/13485766
        del df["allele1"]
        del df["allele2"]

        return df, "FTDNA"

    def read_ancestry(self, file, compression):
        """ Read and parse Ancestry.com file.

        http://www.ancestry.com

        Parameters
        ----------
        file : str
            path to file

        Returns
        -------
        pandas.DataFrame
            genetic data normalized for use with `snps`
        str
            name of data source
        """

        if self._only_detect_source:
            return pd.DataFrame(), "AncestryDNA"

        df = pd.read_csv(
            file,
            comment="#",
            header=0,
            sep="\t",
            na_values=0,
            names=["rsid", "chrom", "pos", "allele1", "allele2"],
            index_col=0,
            dtype={"chrom": object},
            compression=compression,
        )

        # create genotype column from allele columns
        df["genotype"] = df["allele1"] + df["allele2"]

        # delete allele columns
        # http://stackoverflow.com/a/13485766
        del df["allele1"]
        del df["allele2"]

        # https://redd.it/5y90un
        df.iloc[np.where(df["chrom"] == "23")[0], 0] = "X"
        df.iloc[np.where(df["chrom"] == "24")[0], 0] = "Y"
        df.iloc[np.where(df["chrom"] == "25")[0], 0] = "PAR"
        df.iloc[np.where(df["chrom"] == "26")[0], 0] = "MT"

        return df, "AncestryDNA"

    def read_myheritage(self, file, compression):
        """ Read and parse MyHeritage file.

        https://www.myheritage.com

        Parameters
        ----------
        file : str
            path to file

        Returns
        -------
        pandas.DataFrame
            genetic data normalized for use with `snps`
        str
            name of data source
        """

        if self._only_detect_source:
            return pd.DataFrame(), "MyHeritage"

        df = pd.read_csv(
            file,
            comment="#",
            header=0,
            na_values="--",
            names=["rsid", "chrom", "pos", "genotype"],
            index_col=0,
            dtype={"chrom": object, "pos": np.int64},
            compression=compression,
        )

        return df, "MyHeritage"

    def read_livingdna(self, file, compression):
        """ Read and parse LivingDNA file.

        https://livingdna.com/

        Parameters
        ----------
        file : str
            path to file

        Returns
        -------
        pandas.DataFrame
            genetic data normalized for use with `snps`
        str
            name of data source
        """

        if self._only_detect_source:
            return pd.DataFrame(), "LivingDNA"

        df = pd.read_csv(
            file,
            comment="#",
            sep="\t",
            na_values="--",
            names=["rsid", "chrom", "pos", "genotype"],
            index_col=0,
            dtype={"chrom": object},
            compression=compression,
        )

        return df, "LivingDNA"

    def read_mapmygenome(self, file, compression):
        """ Read and parse Mapmygenome file.

        https://mapmygenome.in

        Parameters
        ----------
        file : str
            path to file

        Returns
        -------
        pandas.DataFrame
            genetic data normalized for use with `snps`
        str
            name of data source
        """

        if self._only_detect_source:
            return pd.DataFrame(), "Mapmygenome"

        df = pd.read_csv(
            file,
            comment="#",
            sep="\t",
            na_values="--",
            header=0,
            index_col=1,
            dtype={"Chr": object},
            compression=compression,
        )

        df["genotype"] = df["Allele1...Top"] + df["Allele2...Top"]
        df.rename(columns={"Chr": "chrom", "Position": "pos"}, inplace=True)
        df.index.name = "rsid"
        df = df[["chrom", "pos", "genotype"]]

        return df, "Mapmygenome"

    def read_genes_for_good(self, file, compression):
        """ Read and parse Genes For Good file.

        https://genesforgood.sph.umich.edu/readme/readme1.2.txt

        Parameters
        ----------
        file : str
            path to file

        Returns
        -------
        pandas.DataFrame
            genetic data normalized for use with `snps`
        str
            name of data source

        """

        if self._only_detect_source:
            return pd.DataFrame(), "GenesForGood"

        df = pd.read_csv(
            file,
            comment="#",
            sep="\t",
            na_values="--",
            names=["rsid", "chrom", "pos", "genotype"],
            index_col=0,
            dtype={"chrom": object},
            compression=compression,
        )

        return df, "GenesForGood"

    def read_codigo46(self, file, compression):
        """ Read and parse Codigo46 files.

        https://codigo46.com.mx

        Parameters
        ----------
        data : str
            data string

        Returns
        -------
        pandas.DataFrame
            genetic data normalized for use with `snps`
        str
            name of data source

        """

        if self._only_detect_source:
            return pd.DataFrame(), "Codigo46"

        codigo46_resources = self._resources.get_codigo46_resources()

        if isinstance(file, str):
            with open(file, "rb") as f:
                first_line, comments, data = self._extract_comments(f, True, True)
        else:
            first_line, comments, data = self._extract_comments(file, True, True)

        df = pd.read_csv(
            io.StringIO(data), sep="\t", na_values="--", compression=compression
        )

        def map_codigo_rsids(x):
            return codigo46_resources["rsid_map"].get(x)

        def map_codigo_chr(x):
            chrpos = codigo46_resources["chrpos_map"].get(x)
            return chrpos.split(":")[0] if chrpos else None

        def map_codigo_pos(x):
            chrpos = codigo46_resources["chrpos_map"].get(x)
            return chrpos.split(":")[1] if chrpos else None

        df["rsid"] = df["SNP Name"].apply(map_codigo_rsids)
        df["chrom"] = df["SNP Name"].apply(map_codigo_chr)
        df["pos"] = df["SNP Name"].apply(map_codigo_pos)
        df["genotype"] = df["Allele1 - Plus"] + df["Allele2 - Plus"]
<<<<<<< HEAD
        df.dropna(subset=["rsid"], inplace=True)
=======
        df.dropna(subset=["rsid", "chrom", "pos"], inplace=True)
>>>>>>> e3063959

        df = df.astype({"chrom": object, "pos": np.int64})
        df = df[["rsid", "chrom", "pos", "genotype"]]
        df.set_index(["rsid"], inplace=True)

        return df, "Codigo46"

    def read_lineage_csv(self, file, comments, compression):
        """ Read and parse CSV file generated by lineage / snps.

        Parameters
        ----------
        file : str
            path to file
        comments : str
            comments at beginning of file

        Returns
        -------
        pandas.DataFrame
            genetic data normalized for use with `snps`
        str
            name of data source(s)
        """

        source = ""
        for comment in comments.split("\n"):
            if "Source(s):" in comment:
                source = comment.split("Source(s):")[1].strip()
                break

        if self._only_detect_source:
            return pd.DataFrame(), source

        df = pd.read_csv(
            file,
            comment="#",
            header=0,
            na_values="--",
            names=["rsid", "chrom", "pos", "genotype"],
            index_col=0,
            dtype={"chrom": object, "pos": np.int64},
            compression=compression,
        )

        return df, source

    def read_generic_csv(self, file, compression):
        """ Read and parse generic CSV file.

        Notes
        -----
        Assumes columns are 'rsid', 'chrom' / 'chromosome', 'pos' / 'position', and 'genotype';
        values are comma separated; unreported genotypes are indicated by '--'; and one header row
        precedes data. For example:

            rsid,chromosome,position,genotype
            rs1,1,1,AA
            rs2,1,2,CC
            rs3,1,3,--

        Parameters
        ----------
        file : str
            path to file

        Returns
        -------
        pandas.DataFrame
            genetic data normalized for use with `snps`
        str
            name of data source
        """

        if self._only_detect_source:
            return pd.DataFrame(), "generic"

        df = pd.read_csv(
            file,
            skiprows=1,
            na_values="--",
            names=["rsid", "chrom", "pos", "genotype"],
            index_col=0,
            dtype={"chrom": object, "pos": np.int64},
            compression=compression,
        )

        print(len(df))

        return df, "generic"

    def read_vcf(self, file, compression):
        """ Read and parse VCF file.

        Notes
        -----
        This function uses the PyVCF python module to parse the genotypes from VCF files:
        https://pyvcf.readthedocs.io/en/latest/index.html


        Parameters
        ----------
        file : str
            path to file

        Returns
        -------
        pandas.DataFrame
            genetic data normalized for use with `snps`
        str
            name of data source
        """

        if self._only_detect_source:
            return pd.DataFrame(), "vcf"

        df = pd.DataFrame(columns=["rsid", "chrom", "pos", "genotype"])

        if isinstance(file, io.BytesIO):
            rows = []
            first_four_bytes = file.read(4)
            file.seek(0)

            if self.is_gzip(first_four_bytes):
                f = gzip.open(file)
            else:
                f = file

            with io.TextIOWrapper(io.BufferedReader(f)) as file:

                for line in file:

                    line_strip = line.strip("\n")
                    if line_strip.startswith("#"):
                        continue
                    rsid = line_strip.split("\t")[2]
                    if rsid == ".":
                        continue
                    if self._rsids:
                        if rsid not in self._rsids:
                            continue

                    line_split = line_strip.split("\t")
                    ref = line_split[3]
                    alt = line_split[4]
                    zygote = line_split[9]
                    zygote = zygote.split(":")[0]

                    ref_alt = [ref] + alt.split(",")
                    zygote1, zygote2 = (
                        zygote.replace("|", " ").replace("/", " ").split(" ")
                    )
                    if zygote1 == zygote2 and zygote1 == ".":
                        allele = np.nan
                    else:

                        allele = ref_alt[int(zygote1)] + ref_alt[int(zygote2)]

                    record_array = [
                        rsid,
                        "{}".format(line_split[0]).strip("chr"),
                        line_split[1],
                        allele,
                    ]
                    rows.append(record_array)

            df = pd.DataFrame(rows, columns=["rsid", "chrom", "pos", "genotype"])
            df = df.astype(
                {"rsid": object, "chrom": object, "pos": np.int64, "genotype": object}
            )

            df.set_index("rsid", inplace=True, drop=True)

            return df, "vcf"

        else:
            mode = "rb" if file.endswith(".gz") else "r"
            with open(file, mode) as f:
                vcf_reader = vcf.Reader(f)

                # snps does not yet support multi-sample vcf.
                if len(vcf_reader.samples) > 1:
                    print(
                        "Multiple samples detected in the vcf file, please use a single sample vcf."
                    )
                    return df, "vcf"

                rows = []

                for i, record in enumerate(vcf_reader):
                    # assign null genotypes if either allele is None
                    # Could capture full genotype, if REF is None, but genotype is 1/1 or
                    # if ALT is None, but genotype is 0/0
                    if record.REF is None or record.ALT[0] is None:
                        genotype = np.nan
                    # skip SNPs with missing rsIDs.
                    elif record.ID is None:
                        continue
                    # skip insertions and deletions
                    elif len(record.REF) > 1 or len(record.ALT[0]) > 1:
                        continue
                    else:
                        alleles = record.genotype(vcf_reader.samples[0]).gt_bases
                        a1 = alleles[0]
                        a2 = alleles[-1]
                        genotype = "{}{}".format(a1, a2)

                    record_array = [
                        record.ID,
                        "{}".format(record.CHROM).strip("chr"),
                        record.POS,
                        genotype,
                    ]
                    rows.append(record_array)

            df.unannotated = i > 0 and len(df) == 0
            df = pd.DataFrame(rows, columns=["rsid", "chrom", "pos", "genotype"])
            df = df.astype(
                {"rsid": object, "chrom": object, "pos": np.int64, "genotype": object}
            )

            df.set_index("rsid", inplace=True, drop=True)

            return df, "vcf"


class Writer:
    """ Class for writing SNPs to files. """

    def __init__(self, snps=None, filename="", vcf=False, atomic=True, **kwargs):
        """ Initialize a `Writer`.

        Parameters
        ----------
        snps : SNPs
            SNPs to save to file or write to buffer
        filename : str or buffer
            filename for file to save or buffer to write to
        vcf : bool
            flag to save file as VCF
        atomic : bool
            atomically write output to a file on local filesystem
        **kwargs
            additional parameters to `pandas.DataFrame.to_csv`
        """
        self._snps = snps
        self._filename = filename
        self._vcf = vcf
        self._atomic = atomic
        self._kwargs = kwargs

    def __call__(self):
        if self._vcf:
            return self._write_vcf()
        else:
            return self._write_csv()

    @classmethod
    def write_file(cls, snps=None, filename="", vcf=False, atomic=True, **kwargs):
        """ Save SNPs to file.

        Parameters
        ----------
        snps : SNPs
            SNPs to save to file or write to buffer
        filename : str or buffer
            filename for file to save or buffer to write to
        vcf : bool
            flag to save file as VCF
        atomic : bool
            atomically write output to a file on local filesystem
        **kwargs
            additional parameters to `pandas.DataFrame.to_csv`

        Returns
        -------
        str
            path to file in output directory if SNPs were saved, else empty str
        """
        w = cls(snps=snps, filename=filename, vcf=vcf, atomic=atomic, **kwargs)
        return w()

    def _write_csv(self):
        """ Write SNPs to a CSV file.

        Returns
        -------
        str
            path to file in output directory if SNPs were saved, else empty str
        """
        filename = self._filename
        if not filename:
            filename = "{}_{}{}".format(
                clean_str(self._snps._source), self._snps.assembly, ".csv"
            )

        comment = (
            "# Source(s): {}\n"
            "# Assembly: {}\n"
            "# SNPs: {}\n"
            "# Chromosomes: {}\n".format(
                self._snps.source,
                self._snps.assembly,
                self._snps.snp_count,
                self._snps.chromosomes_summary,
            )
        )
        if "header" in self._kwargs:
            if isinstance(self._kwargs["header"], bool):
                if self._kwargs["header"]:
                    self._kwargs["header"] = ["chromosome", "position", "genotype"]
        else:
            self._kwargs["header"] = ["chromosome", "position", "genotype"]

        return save_df_as_csv(
            self._snps._snps,
            self._snps._output_dir,
            filename,
            comment=comment,
            atomic=self._atomic,
            **self._kwargs
        )

    def _write_vcf(self):
        """ Write SNPs to a VCF file.

        References
        ----------
        .. [1] The Variant Call Format (VCF) Version 4.2 Specification, 8 Mar 2019,
           https://samtools.github.io/hts-specs/VCFv4.2.pdf

        Returns
        -------
        str
            path to file in output directory if SNPs were saved, else empty str
        """
        filename = self._filename
        if not filename:
            filename = "{}_{}{}".format(
                clean_str(self._snps._source), self._snps.assembly, ".vcf"
            )

        comment = (
            "##fileformat=VCFv4.2\n"
            "##fileDate={}\n"
            '##source="{}; snps v{}; https://pypi.org/project/snps/"\n'.format(
                datetime.datetime.utcnow().strftime("%Y%m%d"),
                self._snps._source,
                snps.__version__,
            )
        )

        reference_sequence_chroms = (
            "1",
            "2",
            "3",
            "4",
            "5",
            "6",
            "7",
            "8",
            "9",
            "10",
            "11",
            "12",
            "13",
            "14",
            "15",
            "16",
            "17",
            "18",
            "19",
            "20",
            "21",
            "22",
            "X",
            "Y",
            "MT",
        )

        df = self._snps.snps

        tasks = []

        # skip insertions and deletions
        df = df.drop(
            df.loc[
                df["genotype"].notnull()
                & (
                    (df["genotype"].str[0] == "I")
                    | (df["genotype"].str[0] == "D")
                    | (df["genotype"].str[1] == "I")
                    | (df["genotype"].str[1] == "D")
                )
            ].index
        )

        chroms_to_drop = []
        for chrom in df["chrom"].unique():
            if chrom not in reference_sequence_chroms:
                chroms_to_drop.append(chrom)
                continue

            tasks.append(
                {
                    "resources": self._snps._resources,
                    "assembly": self._snps.assembly,
                    "chrom": chrom,
                    "snps": pd.DataFrame(df.loc[(df["chrom"] == chrom)]),
                }
            )

        # drop chromosomes without reference sequence data (e.g., unassigned PAR)
        for chrom in chroms_to_drop:
            df = df.drop(df.loc[df["chrom"] == chrom].index)

        # create the VCF representation for SNPs
        results = map(self._create_vcf_representation, tasks)

        contigs = []
        vcf = []
        for result in list(results):
            contigs.append(result["contig"])
            vcf.append(result["vcf"])

        vcf = pd.concat(vcf)

        comment += "".join(contigs)
        comment += '##FORMAT=<ID=GT,Number=1,Type=String,Description="Genotype">\n'
        comment += "#CHROM\tPOS\tID\tREF\tALT\tQUAL\tFILTER\tINFO\tFORMAT\tSAMPLE\n"

        return save_df_as_csv(
            vcf,
            self._snps._output_dir,
            filename,
            comment=comment,
            prepend_info=False,
            header=False,
            index=False,
            na_rep=".",
            sep="\t",
        )

    def _create_vcf_representation(self, task):
        resources = task["resources"]
        assembly = task["assembly"]
        chrom = task["chrom"]
        snps = task["snps"]

        if len(snps.loc[snps["genotype"].notnull()]) == 0:
            return {"contig": "", "vcf": pd.DataFrame()}

        seqs = resources.get_reference_sequences(assembly, [chrom])
        seq = seqs[chrom]

        contig = '##contig=<ID={},URL={},length={},assembly={},md5={},species="{}">\n'.format(
            seq.ID, seq.url, seq.length, seq.build, seq.md5, seq.species
        )

        snps = snps.reset_index()

        df = pd.DataFrame(
            columns=[
                "CHROM",
                "POS",
                "ID",
                "REF",
                "ALT",
                "QUAL",
                "FILTER",
                "INFO",
                "FORMAT",
                "SAMPLE",
            ]
        )
        df = df.astype(
            {
                "CHROM": object,
                "POS": np.int64,
                "ID": object,
                "REF": object,
                "ALT": object,
                "QUAL": np.int64,
                "FILTER": object,
                "INFO": object,
                "FORMAT": object,
                "SAMPLE": object,
            }
        )

        df["CHROM"] = snps["chrom"]
        df["POS"] = snps["pos"]
        df["ID"] = snps["rsid"]

        # https://stackoverflow.com/a/24838429
        df["REF"] = list(map(chr, seq.sequence[snps.pos - seq.start]))

        df["FORMAT"] = "GT"

        seq.clear()

        df["genotype"] = snps["genotype"]

        temp = df.loc[df["genotype"].notnull()]

        # https://stackoverflow.com/a/19976286
        df.loc[df["genotype"].notnull(), "ALT"] = np.vectorize(self._compute_alt)(
            temp["REF"], temp["genotype"]
        )

        temp = df.loc[df["genotype"].notnull()]

        df.loc[df["genotype"].notnull(), "SAMPLE"] = np.vectorize(self._compute_genotype)(
            temp["REF"], temp["ALT"], temp["genotype"]
        )

        df.loc[df["SAMPLE"].isnull(), "SAMPLE"] = "./."

        del df["genotype"]

        return {"contig": contig, "vcf": df}

    def _compute_alt(self, ref, genotype):
        genotype_alleles = list(set(genotype))

        if ref in genotype_alleles:
            if len(genotype_alleles) == 1:
                return "N"
            else:
                genotype_alleles.remove(ref)
                return genotype_alleles.pop(0)
        else:
            return ",".join(genotype_alleles)

    def _compute_genotype(self, ref, alt, genotype):
        alleles = [ref]

        if pd.notna(alt):
            alleles.extend(alt.split(","))

        if len(genotype) == 2:
            return "{}/{}".format(alleles.index(genotype[0]), alleles.index(genotype[1]))
        else:
            return "{}".format(alleles.index(genotype[0]))<|MERGE_RESOLUTION|>--- conflicted
+++ resolved
@@ -596,11 +596,7 @@
         df["chrom"] = df["SNP Name"].apply(map_codigo_chr)
         df["pos"] = df["SNP Name"].apply(map_codigo_pos)
         df["genotype"] = df["Allele1 - Plus"] + df["Allele2 - Plus"]
-<<<<<<< HEAD
-        df.dropna(subset=["rsid"], inplace=True)
-=======
         df.dropna(subset=["rsid", "chrom", "pos"], inplace=True)
->>>>>>> e3063959
 
         df = df.astype({"chrom": object, "pos": np.int64})
         df = df[["rsid", "chrom", "pos", "genotype"]]
